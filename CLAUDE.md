# CLAUDE.md

This file provides guidance to Claude Code (claude.ai/code) when working with
code in this repository.

## Project Overview

Partisipro is a blockchain-based platform for Public Private Partnership (PPP)
funding that tokenizes large-scale infrastructure projects in Indonesia,
enabling retail investors to participate through fractional ownership. The
platform uses a hybrid on-chain/off-chain architecture with Indonesian Rupiah
(IDR) payments via licensed gateways for regulatory compliance.

### Core Business Model

1. **Project Origination**: Government-approved SPVs undergo due diligence
2. **Tokenization**: Factory pattern deploys isolated contract sets per project
3. **Primary Offering**: Initial token sales via Indonesian Rupiah (IDR)
   payments
4. **Operation**: Automated profit distribution through Treasury contracts
5. **Secondary Market**: DEX trading of project tokens
6. **Concession End**: Burn-to-claim mechanism for final buyback

## Architecture

### Monorepo Structure (Turborepo)

- **`apps/frontend/`**: Next.js 14 + Tailwind + Wagmi/Viem for Web3
- **`apps/backend/`**: NestJS + Firebase/Firestore for API and user management
- **`packages/contracts/`**: Hardhat + Solidity 0.8.20 for smart contracts
- **`packages/shared/`**: TypeScript utilities, types, and constants
- **`tools/`**: Docker configurations and setup scripts

### Smart Contract Architecture

**ERC-3643 Enhanced Factory Pattern**: Each project gets isolated contract
deployment with identity-centric compliance:

- **Core Infrastructure**: `PlatformRegistry.sol`, `PlatformTreasury.sol`,
  `ProjectFactory.sol`
- **ERC-3643 Compliance Infrastructure**: `ClaimTopicsRegistry.sol`,
  `TrustedIssuersRegistry.sol`, `IdentityRegistry.sol` - Standards-based
  identity verification system
- **Per-Project**: `ProjectToken.sol` (ERC-3643 compliant),
  `ProjectOffering.sol`, `ProjectTreasury.sol`, `ProjectGovernance.sol`
- **Security**: OpenZeppelin + AccessControl + ERC-3643 standard for regulatory
  compliance
- **Architecture**: 10 contracts total (7 original + 3 ERC-3643),
  production-ready compliance model

### Technology Stack

- **Blockchain**: Arbitrum (Sepolia testnet, One mainnet)
- **Frontend**: Next.js + TypeScript + Tailwind + Wagmi + Zustand
- **Backend**: NestJS + TypeScript + Firebase/Firestore + Redis + JWT
- **Contracts**: Solidity + Hardhat + OpenZeppelin + Chainlink

## Essential Commands

### Development Workflow

```bash
# Setup (run once)
./tools/scripts/setup-env.sh

# Development (all services)
npm run dev                    # Start all apps in development mode

# Individual services
npm run dev --workspace=@partisipro/frontend    # Frontend only
npm run dev --workspace=@partisipro/backend     # Backend only
npm run dev --workspace=@partisipro/contracts   # Local blockchain

# Build and Test
npm run build                  # Build all packages (Turborepo pipeline)
npm run test                   # Run all tests
npm run lint                   # Lint all code
npm run lint:fix              # Fix linting issues
npm run format                 # Format code (includes Solidity)
npm run type-check             # TypeScript validation
```

### Smart Contract Development

```bash
cd packages/contracts
npm run test                   # Run contract tests
npm run deploy:local           # Deploy to local Hardhat network
npm run deploy:sepolia         # Deploy to Arbitrum Sepolia testnet
npm run verify:sepolia         # Verify contracts on Arbiscan
npx hardhat console --network arbitrumSepolia  # Interactive console
```

### Database and Backend

```bash
cd apps/backend
npm run start:dev              # Backend with hot reload
npm run test:e2e               # End-to-end API tests
npm run test:cov               # Test coverage report
firebase emulators:start       # Start Firebase emulators for local development
firebase deploy                # Deploy to Firebase
```

### Git Workflow (Enforced by Husky)

```bash
npm run commit                 # Interactive conventional commits
# Commit types: feat, fix, docs, style, refactor, perf, test, build, ci, chore, contract, deploy
```

## Key Configuration Files

- **`turbo.json`**: Build pipeline orchestration and caching
- **`packages/contracts/hardhat.config.ts`**: Blockchain networks and deployment
- **`.env.example`**: Required environment variables template
- **`commitlint.config.js`**: Conventional commits with blockchain-specific
  types
- **`tools/docker/docker-compose.yml`**: Full development stack

## Development Patterns

### Code Organization

- **Shared types**: Export from `packages/shared/src/types/`
- **Path aliases**: Use `@/` for relative imports within apps
- **Workspace imports**: Use `@partisipro/shared` across packages
- **Constants**: Network configs and contract addresses in
  `packages/shared/src/constants/`

### Smart Contract Conventions

- **Factory Deployment**: Use `ProjectFactory.createProject()` with listing fee
  payment and ERC-3643 compliance integration
- **ERC-3643 Compliance**: Identity-centric verification through
  IdentityRegistry, one-time KYC for all platform projects
- **Access Control**: Dual-layer system - PlatformRegistry for SPVs,
  IdentityRegistry for investor compliance
- **Fee Structure**: Dual-fee model (listing + management) with automatic
  platform treasury collection
- **Governance**: Token-weighted voting through ProjectGovernance.sol
- **Upgradeability**: Production-ready UUPS proxy pattern with Clone factory
- **Gas Optimization**: Target Arbitrum network for low-cost transactions
- **Standards Compliance**: Full ERC-3643 (T-REX) implementation for regulatory
  compliance

### Frontend Patterns

- **Web3 Integration**: Wagmi hooks + Viem for blockchain interactions
- **State Management**: Zustand for app state, React Hook Form + Zod for forms
- **Styling**: Tailwind with custom design system in `tailwind.config.js`
- **Components**: Reusable UI in `src/components/ui/`, business logic in
  `src/components/`

### Backend Patterns

- **Module Structure**: NestJS modules in `src/modules/` by feature
- **Database**: Firebase/Firestore NoSQL database with collection-based design
- **Authentication**: Web3Auth integration with Firebase Auth and JWT tokens
- **Security**: JWT auth, rate limiting, input validation with class-validator
- **Blockchain Integration**: Ethers.js service layer for contract interactions
- **Caching**: Redis for performance optimization and session management

## Environment Setup

### Required Environment Variables

- **Firebase**: `FIREBASE_PROJECT_ID`, `FIREBASE_PRIVATE_KEY`,
  `FIREBASE_CLIENT_EMAIL`
- **Blockchain**: `ARBITRUM_SEPOLIA_RPC_URL`, `PRIVATE_KEY`, `ARBISCAN_API_KEY`
- **Security**: `JWT_SECRET`
- **Services**: KYC provider keys, email service, Web3Auth API keys

### Networks

- **Development**: Local Hardhat network (chainId: 1337)
- **Testing**: Arbitrum Sepolia (chainId: 421614)
- **Production**: Arbitrum One (chainId: 42161)

## Project-Specific Context

### Indonesian Compliance Focus

- All transactions use **Indonesian Rupiah (IDR)** via licensed payment gateways
  for regulatory compliance
- KYC verification mandatory before any investment activity
- Platform designed for Indonesian PPP/KPBU infrastructure projects
- Web3Auth integration for seamless user onboarding without crypto complexity

### Key Business Logic

- **Tokenization**: Each infrastructure project becomes an ERC-3643 compliant
  token with identity-based transfer restrictions and voting capabilities
- **Identity-Centric Compliance**: One-time KYC verification for all platform
  projects through ERC-3643 standard implementation
- **Access Control**: Dual-layer system - SPV management via PlatformRegistry,
  investor compliance via IdentityRegistry with trusted claim issuers
- **Fee Management**: Automatic platform fee collection (listing + management
  fees) with transparent on-chain calculation
- **Profit Distribution**: Automated on-chain calculation with platform fee
  deduction and proportional distribution to verified token holders
- **Governance**: Token-weighted voting with proposal and execution mechanisms
  for verified identity holders only
- **Liquidity**: Secondary market trading on external DEX platforms with
  compliance verification at transfer level

### Security Considerations

<<<<<<< HEAD
- **Access Control**: Registry-based whitelist system with role-based
  permissions
- **Platform Treasury**: Secure fee collection with emergency withdrawal
  capabilities
- **Governance Security**: Token-weighted voting with proposal validation
- **Input Validation**: Comprehensive validation on all user inputs and
  transactions
- **Upgrade Path**: Simplified contracts for MVP, UUPS proxy pattern for
  production
- **Multi-signature**: Planned for production deployment and admin functions.
  IMPORTANT NOTE: AS this project is still on prototype, please use regular
  wallet for admin and SPV.
- **Rate Limiting**: DDoS protection on API endpoints and transaction limits

## MVP Implementation Plan

### 7-Day Prototype Schedule

**Day 1**: PlatformRegistry.sol + PlatformTreasury.sol

- AccessControl setup and fee collection mechanism
- Integration between registry and treasury

**Day 2**: ProjectFactory.sol + ProjectToken.sol

- Factory pattern with listing fee payment
- ERC-20 token with voting capabilities

**Day 3**: ProjectOffering.sol

- Token sale with whitelist enforcement
- ETH payment handling (fiat integration planned)

**Day 4**: ProjectTreasury.sol

- Profit distribution with automatic platform fee deduction
- Claim mechanism with proportional distribution

**Day 5**: ProjectGovernance.sol

- Token-weighted voting with proposal mechanism
- Integration with token voting power

**Day 6**: Integration & Testing

- End-to-end testing of all 7 contracts
- Arbitrum Sepolia testnet deployment

**Day 7**: Demo Preparation

- Final testing and documentation
- Complete user flow demonstration

### ERC-3643 Enhanced Contracts Overview

#### Core Infrastructure (3 contracts)

1. **PlatformRegistry.sol** - Central access control and configuration for SPVs
2. **PlatformTreasury.sol** - Platform fee collection and management
3. **ProjectFactory.sol** - Factory pattern for project deployment with
   compliance integration

#### ERC-3643 Compliance Infrastructure (3 contracts)

4. **ClaimTopicsRegistry.sol** - Standardized claim types for compliance (KYC,
   accreditation, etc.)
5. **TrustedIssuersRegistry.sol** - Authorized claim issuers management and
   verification
6. **IdentityRegistry.sol** - Central identity and claims management for
   investor verification

#### Per-Project Contracts (4 contracts)

7. **ProjectToken.sol** - ERC-3643 compliant token with identity-based transfer
   restrictions
8. **ProjectOffering.sol** - Token sale with identity registry enforcement
9. **ProjectTreasury.sol** - Project-specific profit distribution to verified
   holders
10. **ProjectGovernance.sol** - Token-weighted voting mechanism for verified
    identities

## ERC-3643 Implementation Details

### Platform Transformation

The platform has been **successfully transformed** from an asset-centric to an
**identity-centric compliance model** through ERC-3643 (T-REX) standard
implementation:

- **Before**: Per-project investor whitelisting via PlatformRegistry
- **After**: One-time KYC verification for all platform projects via
  IdentityRegistry
- **Impact**: Dramatically improved user experience and regulatory compliance

### ERC-3643 Architecture

#### Claim-Based Verification System

- **Claim Topics**: Standardized verification types (KYC_APPROVED,
  ACCREDITED_INVESTOR, etc.)
- **Trusted Issuers**: Authorized KYC providers who can issue claims
- **Identity Registry**: Central claims management with verification status
  tracking

#### Contract Relationships

```
IdentityRegistry
├── ClaimTopicsRegistry (defines claim types)
├── TrustedIssuersRegistry (manages authorized issuers)
└── Claims Management (investor verification status)

ProjectToken (ERC-3643)
├── Transfer Compliance (checks IdentityRegistry)
├── Voting Rights (verified holders only)
└── Token Economics (standard ERC-20 functionality)
```

#### Key Benefits

- **One-Time KYC**: Investors verified once for all platform projects
- **Regulatory Compliance**: Industry-standard ERC-3643 framework
- **Scalability**: Centralized identity supports unlimited projects
- **User Experience**: Eliminated per-project compliance overhead

### Development Patterns

#### Identity Verification Flow

1. **KYC Issuer Setup**: Add trusted issuer to TrustedIssuersRegistry
2. **Investor Verification**: Issuer adds KYC claim to IdentityRegistry
3. **Token Transfers**: Automatic compliance verification before transfers
4. **Project Participation**: Verified status enables investment and governance

#### Contract Deployment Order

1. Deploy ClaimTopicsRegistry with admin
2. Deploy TrustedIssuersRegistry with ClaimTopicsRegistry address
3. Deploy IdentityRegistry with both registries
4. Grant necessary operator roles between contracts
5. Deploy ProjectFactory with IdentityRegistry integration

#### Testing Strategy

- **Unit Tests**: Individual contract functionality
- **Integration Tests**: Cross-contract interaction verification
- **Compliance Tests**: End-to-end identity verification workflows
- **Gas Optimization**: Target <400k gas per transaction sequence

### Migration Notes

#### Breaking Changes

- **ProjectFactory**: Now requires IdentityRegistry parameter in constructor
- **ProjectToken**: Enhanced with ERC-3643 compliance verification
- **ProjectOffering**: Uses IdentityRegistry instead of PlatformRegistry for
  investor verification

#### Backward Compatibility

- **ERC-20 Interface**: Fully preserved for DEX compatibility
- **Existing SPV System**: PlatformRegistry still manages SPV authorization
- **Fee Structure**: No changes to platform economics

### Post-MVP Roadmap

- **Weeks 2-3**: Advanced claims management, delegation mechanisms
- **Weeks 4-5**: Automated compliance monitoring, claim expiration handling
- **Weeks 6-8**: Cross-platform identity, regulatory integration, security audit
=======
- Multi-signature wallets for admin functions
- Upgradeable contracts for future-proofing
- Comprehensive input validation on all user inputs
- Rate limiting and DDoS protection on API endpoints
>>>>>>> cfa80843

# IMPORTANT NOTE

Altough the Administrator and SPVs intended to use Multi-Signature Wallet for
extra security, as this projet is still a prototype, do as follows:

- Blockchain Platform uses Single-Signature Wallet for Administrator and SPVs
- Backend Platform uses Single-Signature Wallet for Administrator and SPVs
- Frontend Platform uses Single-Signature Wallet for Administrator and SPVs, but
  still show views to connect Multi-Signature Wallet just for visual purposes
  only.<|MERGE_RESOLUTION|>--- conflicted
+++ resolved
@@ -206,59 +206,10 @@
 
 ### Security Considerations
 
-<<<<<<< HEAD
-- **Access Control**: Registry-based whitelist system with role-based
-  permissions
-- **Platform Treasury**: Secure fee collection with emergency withdrawal
-  capabilities
-- **Governance Security**: Token-weighted voting with proposal validation
-- **Input Validation**: Comprehensive validation on all user inputs and
-  transactions
-- **Upgrade Path**: Simplified contracts for MVP, UUPS proxy pattern for
-  production
-- **Multi-signature**: Planned for production deployment and admin functions.
-  IMPORTANT NOTE: AS this project is still on prototype, please use regular
-  wallet for admin and SPV.
-- **Rate Limiting**: DDoS protection on API endpoints and transaction limits
-
-## MVP Implementation Plan
-
-### 7-Day Prototype Schedule
-
-**Day 1**: PlatformRegistry.sol + PlatformTreasury.sol
-
-- AccessControl setup and fee collection mechanism
-- Integration between registry and treasury
-
-**Day 2**: ProjectFactory.sol + ProjectToken.sol
-
-- Factory pattern with listing fee payment
-- ERC-20 token with voting capabilities
-
-**Day 3**: ProjectOffering.sol
-
-- Token sale with whitelist enforcement
-- ETH payment handling (fiat integration planned)
-
-**Day 4**: ProjectTreasury.sol
-
-- Profit distribution with automatic platform fee deduction
-- Claim mechanism with proportional distribution
-
-**Day 5**: ProjectGovernance.sol
-
-- Token-weighted voting with proposal mechanism
-- Integration with token voting power
-
-**Day 6**: Integration & Testing
-
-- End-to-end testing of all 7 contracts
-- Arbitrum Sepolia testnet deployment
-
-**Day 7**: Demo Preparation
-
-- Final testing and documentation
-- Complete user flow demonstration
+- Multi-signature wallets for admin functions
+- Upgradeable contracts for future-proofing
+- Comprehensive input validation on all user inputs
+- Rate limiting and DDoS protection on API endpoints
 
 ### ERC-3643 Enhanced Contracts Overview
 
@@ -371,18 +322,6 @@
 - **Existing SPV System**: PlatformRegistry still manages SPV authorization
 - **Fee Structure**: No changes to platform economics
 
-### Post-MVP Roadmap
-
-- **Weeks 2-3**: Advanced claims management, delegation mechanisms
-- **Weeks 4-5**: Automated compliance monitoring, claim expiration handling
-- **Weeks 6-8**: Cross-platform identity, regulatory integration, security audit
-=======
-- Multi-signature wallets for admin functions
-- Upgradeable contracts for future-proofing
-- Comprehensive input validation on all user inputs
-- Rate limiting and DDoS protection on API endpoints
->>>>>>> cfa80843
-
 # IMPORTANT NOTE
 
 Altough the Administrator and SPVs intended to use Multi-Signature Wallet for
